--- conflicted
+++ resolved
@@ -790,11 +790,7 @@
                 format!("@deinit({})", place.fmt_with_ctx(ctx))
             }
             RawStatement::Error(s) => {
-<<<<<<< HEAD
-                format!("@Error{}", s)
-=======
                 format!("@Error({})", s)
->>>>>>> 438acf2a
             }
         }
     }
@@ -939,11 +935,7 @@
                     tab
                 )
             }
-<<<<<<< HEAD
-            RawStatement::Error(s) => format!("{tab}{}", s),
-=======
             RawStatement::Error(s) => format!("{tab}@ERROR({})", s),
->>>>>>> 438acf2a
         }
     }
 }
